--- conflicted
+++ resolved
@@ -1104,7 +1104,6 @@
 
 
 def apply_rotary_pos_emb(
-<<<<<<< HEAD
     t: torch.Tensor,
     freqs: torch.Tensor,
     tensor_format: str = "sbhd",
@@ -1112,12 +1111,6 @@
     transpose_output_memory: bool = False,
     cu_seqlens: Union[torch.Tensor, None] = None,
 ) -> torch.Tensor:
-=======
-        t: torch.Tensor,
-        freqs: torch.Tensor,
-        tensor_format: str = "sbhd"
-    ) -> torch.Tensor:
->>>>>>> 178f1365
     """
     Apply rotary positional embedding tensor to the input tensor.
 
@@ -1167,20 +1160,13 @@
 
     # Only apply the rotary embeddings up to the sequence length of the running
     # input.
-<<<<<<< HEAD
     assert cur_seq_len <= max_seq_len, (
         f"Rotary Embeddings only supported up to {max_seq_len} sequence length!"
     )
     freqs = freqs[:cur_seq_len]
-=======
-    if cur_seq_len > max_seq_len:
-        raise Exception(f"Rotary Embeddings only supported upto {max_seq_len} "
-                        "sequence length!")
-
-    freqs = freqs[:cur_seq_len].to(t.dtype)
->>>>>>> 178f1365
     if tensor_format == "bshd":
         freqs = freqs.transpose(0, 1)  # [seq, 1, 1, dim] -> [1, seq, 1, dim]
+    # cos/sin first then dtype conversion for better precision
     cos_ = torch.cos(freqs).to(t.dtype)
     sin_ = torch.sin(freqs).to(t.dtype)
 
