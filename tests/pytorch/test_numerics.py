# Copyright (c) 2022-2024, NVIDIA CORPORATION & AFFILIATES. All rights reserved.
#
# See LICENSE for license information.

import math
import os
from typing import Dict, List, Optional
import pytest
import copy
import random

import torch
import torch.nn as nn
from torch.nn import Parameter

from transformer_engine.pytorch.fp8 import fp8_autocast, FP8GlobalStateManager, fp8_model_init
from transformer_engine.pytorch.utils import (
    init_method_normal,
    scaled_init_method_normal,
    attention_mask_func,
    is_bf16_compatible,
)
from transformer_engine.pytorch import (
    DotProductAttention,
    LayerNormLinear,
    LayerNormMLP,
    Linear,
    GroupedLinear,
    MultiheadAttention,
    RMSNorm,
    TransformerLayer,
    LayerNorm,
    InferenceParams,
    Fp8Padding,
    Fp8Unpadding,
)
from transformer_engine.pytorch.distributed import checkpoint as te_checkpoint
from transformer_engine.pytorch.cpp_extensions import fp8_gemm, fp8_grouped_gemm, gemm, grouped_gemm
from transformer_engine.pytorch.module.base import get_multi_stream_cublas_workspace, get_workspace
from transformer_engine.pytorch.utils import get_device_compute_capability
import transformer_engine_torch as tex

# Only run FP8 tests on H100.
fp8_available, reason_for_no_fp8 = FP8GlobalStateManager.is_fp8_available()

sm_80plus = get_device_compute_capability() >= (8, 0)

seed = 1234
torch.manual_seed(seed)
torch.cuda.manual_seed(seed)
# Record initial RNG state from script run.
_cpu_rng_state = torch.get_rng_state()
_cuda_rng_state = torch.cuda.get_rng_state()


class ModelConfig:
    def __init__(self, hidden_size, eps, num_attention_heads, embed, num_layers, seq_len):
        self.hidden_size = hidden_size
        self.eps = eps
        self.num_attention_heads = num_attention_heads
        self.embed = embed
        self.num_layers = num_layers
        self.seq_len = seq_len


model_configs = {
    "126m": ModelConfig(768, 1e-5, 12, 64, 12, 2048),
}

model_configs_inference = {
    # hidden_size, eps, num_attention_heads, embed, num_layers, seq_len
    "126m": ModelConfig(768, 1e-5, 12, 64, 12, 16),
}
backends_inference = ["FlashAttention", "UnfusedAttention"]
module_inference = ["TransformerLayer", "MultiheadAttention"]
input_formats_inference = ["sbhd", "bshd"]

param_types = [torch.float32, torch.float16]
if is_bf16_compatible():  # bf16 requires sm_80 or higher
    param_types.append(torch.bfloat16)

batch_sizes = [1, 2]

all_boolean = [True, False]

all_activations = ["gelu", "relu", "reglu", "geglu", "swiglu", "qgelu", "srelu"]

all_normalizations = ["LayerNorm", "RMSNorm"]

mask_types = ["causal", "no_mask"]


def get_causal_attn_mask(sq: int) -> torch.Tensor:
    return torch.triu(torch.ones(sq, sq, device="cuda"), diagonal=1).bool()


def dtype_tols(dtype: torch.dtype) -> Dict[str, float]:
    """Estimated numerical error for a datatype

    Based on tolerances for torch.testing.assert_close.

    """
    if dtype == torch.float32:
        return dict(rtol=1.3e-6, atol=1e-5)
    if dtype == torch.float16:
        return dict(rtol=1e-3, atol=1e-5)
    if dtype == torch.bfloat16:
        return dict(rtol=1.6e-2, atol=1e-5)
    raise ValueError(f"Unsuppored dtype ({dtype})")


def assert_allclose(
    l1: List[torch.Tensor],
    l2: List[torch.Tensor],
    atol: float,
) -> bool:
    """Ensures two lists are equal."""
    assert len(l1) == len(l2), "Unequal number of outputs."
    for i, (t1, t2) in enumerate(zip(l1, l2)):
        result = torch.allclose(t1, t2, atol=atol)
        if not result:
            diff = torch.abs(t1 - t2).flatten()
            m = torch.argmax(diff)
            msg = (
                f"Outputs not close enough in tensor at idx={i}. "
                f"Location of the maximum difference: {m.item()} "
                f"with {t1.flatten()[m].item()} vs {t2.flatten()[m].item()} "
                f"(diff {diff[m].item()})."
            )
            raise AssertionError(msg)


def reset_rng_states() -> None:
    """revert back to initial RNG state."""
    torch.set_rng_state(_cpu_rng_state)
    torch.cuda.set_rng_state(_cuda_rng_state)


@pytest.fixture(autouse=True)
def reset_global_fp8_state():
    yield
    FP8GlobalStateManager.reset()


class TorchScaledMaskedSoftmax(nn.Module):
    def __init__(self) -> None:
        super().__init__()

    def forward(
        self, inp: torch.Tensor, mask: torch.Tensor, scale: Optional[float] = None
    ) -> torch.Tensor:
        dtype = inp.dtype
        inp = inp.float()

        if scale is not None:
            inp = inp * scale
        mask_output = attention_mask_func(inp, mask) if mask is not None else inp

        probs = torch.nn.Softmax(dim=-1)(mask_output)
        probs = probs.to(dtype)
        return probs


class TorchDotProductAttention(torch.nn.Module):
    def __init__(
        self,
        kv_channels: int,
        attention_dropout: float = 0.0,
    ) -> None:
        super().__init__()

        self.norm_factor = math.sqrt(kv_channels)
        self.scale_mask_softmax = TorchScaledMaskedSoftmax()
        self.attention_dropout = torch.nn.Dropout(attention_dropout)

    def forward(
        self,
        query_layer: torch.Tensor,
        key_layer: torch.Tensor,
        value_layer: torch.Tensor,
        attention_mask: Optional[torch.Tensor] = None,
    ) -> torch.Tensor:
        batch_size, seqlen = query_layer.shape[1], query_layer.shape[0]

        # [b, np, sq, sk]
        output_size = (
            query_layer.size(1),
            query_layer.size(2),
            query_layer.size(0),
            key_layer.size(0),
        )

        # [sq, b, np, hn] -> [sq, b * np, hn]
        query_layer = query_layer.reshape(output_size[2], output_size[0] * output_size[1], -1)
        # [sk, b, np, hn] -> [sk, b * np, hn]
        key_layer = key_layer.reshape(output_size[3], output_size[0] * output_size[1], -1)

        # preallocting result tensor: [b * np, sq, sk]
        matmul_result = torch.empty(
            output_size[0] * output_size[1],
            output_size[2],
            output_size[3],
            dtype=query_layer.dtype,
            device=torch.cuda.current_device(),
        )

        # Raw attention scores. [b * np, sq, sk]
        matmul_result = torch.baddbmm(
            matmul_result,
            query_layer.transpose(0, 1),  # [b * np, sq, hn]
            key_layer.transpose(0, 1).transpose(1, 2),  # [b * np, hn, sk]
            beta=0.0,
            alpha=(1.0 / self.norm_factor),
        )

        # change view to [b, np, sq, sk]
        attention_scores = matmul_result.view(*output_size)

        # attention scores and attention mask [b, np, sq, sk]
        attention_probs = self.scale_mask_softmax(attention_scores, attention_mask)
        attention_probs = self.attention_dropout(attention_probs)

        # value_layer -> context layer.
        # [sk, b, np, hn] --> [b, np, sq, hn]
        output_size = (
            value_layer.size(1),
            value_layer.size(2),
            query_layer.size(0),
            value_layer.size(3),
        )

        # change view [sk, b * np, hn]
        value_layer = value_layer.reshape(value_layer.size(0), output_size[0] * output_size[1], -1)

        # change view [b * np, sq, sk]
        attention_probs = attention_probs.view(output_size[0] * output_size[1], output_size[2], -1)

        # matmul: [b * np, sq, hn]
        context_layer = torch.bmm(attention_probs, value_layer.transpose(0, 1))

        # change view [b, np, sq, hn]
        context_layer = context_layer.view(*output_size)

        # [b, np, sq, hn] --> [sq, b, np, hn]
        context_layer = context_layer.permute(2, 0, 1, 3).contiguous()

        # [sq, b, np, hn] --> [sq, b, hp]
        context_layer = context_layer.view(seqlen, batch_size, -1)

        return context_layer


class TorchLayerNorm(nn.Module):
    def __init__(self, in_features: int, eps: float, zero_centered_gamma: bool):
        super().__init__()
        self.eps = eps
        self.in_features = in_features
        self.zero_centered_gamma = zero_centered_gamma

        initial_value = torch.ones(in_features) if zero_centered_gamma else torch.zeros(in_features)
        self.weight = nn.Parameter(initial_value)
        self.bias = nn.Parameter(torch.zeros(in_features))
        self.register_parameter("weight", self.weight)
        self.register_parameter("bias", self.bias)

    def forward(self, x: torch.Tensor) -> torch.Tensor:
        w = self.weight if not self.zero_centered_gamma else 1 + self.weight
        w = w.to(torch.float32)
        b = self.bias.to(torch.float32)
        inp = x.to(torch.float32)
        out = torch.nn.functional.layer_norm(
            inp, (self.in_features,), weight=w, bias=b, eps=self.eps
        )
        return out.to(x.dtype)


# Adapted from https://github.com/bzhangGo/rmsnorm/blob/c6691f20ec0af4128c8159c903071f7575404295/rmsnorm_torch.py
class TorchRMSNorm(nn.Module):
    def __init__(self, in_features, zero_centered_gamma, eps=1e-5):
        super().__init__()

        self.eps = eps
        self.in_features = in_features
        self.zero_centered_gamma = zero_centered_gamma

        initial_value = torch.ones(in_features) if zero_centered_gamma else torch.zeros(in_features)
        self.weight = nn.Parameter(initial_value)
        self.register_parameter("weight", self.weight)

    def forward(self, x):
        norm_x2 = torch.sum(x.float() ** 2, dim=-1, keepdim=True)
        d_x = self.in_features

        rms_x2 = norm_x2 / d_x + self.eps
        r_rms_x = rms_x2 ** (-1.0 / 2)
        x_normed = x * r_rms_x

        w = self.weight.float()
        if self.zero_centered_gamma:
            w = 1 + w
        return (w * x_normed).to(x.dtype)


class TorchLayerNormLinear(nn.Module):
    def __init__(
        self,
        in_features: int,
        out_features: int,
        eps: float,
        bias: bool = True,
        normalization: str = "LayerNorm",
        zero_centered_gamma: bool = False,
    ):
        super().__init__()
        if normalization == "LayerNorm":
            self.layernorm = TorchLayerNorm(
                in_features, eps=eps, zero_centered_gamma=zero_centered_gamma
            )
        elif normalization == "RMSNorm":
            self.layernorm = TorchRMSNorm(
                in_features, eps=eps, zero_centered_gamma=zero_centered_gamma
            )
        else:
            raise RuntimeError("Unsupported normalization")

        self.linear = nn.Linear(in_features, out_features)

    def forward(self, x: torch.Tensor) -> torch.Tensor:
        return self.linear(self.layernorm(x))


class TorchMHA(nn.Module):
    def __init__(self, hidden_size: int, num_attention_heads: int):
        super().__init__()
        self.mhsa = nn.MultiheadAttention(
            embed_dim=hidden_size,
            num_heads=num_attention_heads,
            dropout=0.1,
            bias=True,
            batch_first=False,
        )

    def forward(self, x, attention_mask=None):
        output = self.mhsa(x, x, x, attn_mask=attention_mask, need_weights=False)
        if isinstance(output, tuple):
            output = output[0]
        return output


class TorchQuickGELU(nn.Module):
    def forward(self, input: torch.Tensor) -> torch.Tensor:
        return input * torch.sigmoid(1.702 * input)


class TorchSquaredRELU(nn.Module):
    def forward(self, input: torch.Tensor) -> torch.Tensor:
        return (input > 0) * input * input


class TorchGroupedLinearWithPadding(nn.Module):

    def __init__(
        self, num_gemms, in_features, out_features, bias, params_dtype, parallel_mode, fp8
    ) -> None:
        super().__init__()

        self.padding = Fp8Padding(num_gemms)
        self.linear_fn = GroupedLinear(
            num_gemms,
            in_features,
            out_features,
            bias=bias,
            params_dtype=params_dtype,
            parallel_mode=parallel_mode,
            device="cuda",
        )
        self.unpadding = Fp8Unpadding(num_gemms)

        self.fp8 = fp8

    def forward(self, inp: torch.Tensor, m_splits: List[int]) -> torch.Tensor:
        if self.fp8:
            orig_m_splits = m_splits
            inp, m_splits = self.padding(inp, m_splits)

        out = self.linear_fn(inp, m_splits)

        if self.fp8:
            out = self.unpadding(out, orig_m_splits)

        return out


_supported_act = {
    "geglu": nn.GELU(approximate="tanh"),
    "gelu": nn.GELU(approximate="tanh"),
    "reglu": nn.ReLU(),
    "relu": nn.ReLU(),
    "swiglu": nn.SiLU(),
    "qgelu": TorchQuickGELU(),
    "srelu": TorchSquaredRELU(),
}


class TorchGLU(nn.Module):
    def __init__(self, activation: str):
        super().__init__()
        self.act = _supported_act[activation]

    def forward(self, x):
        shape = x.size(-1)
        a = x[..., : shape // 2]
        b = x[..., (shape // 2) :]
        a = self.act(a)
        return a * b


class TorchLayerNormMLP(nn.Module):
    def __init__(
        self,
        hidden_size: int,
        ffn_hidden_size: int,
        eps: float = 1e-5,
        activation="gelu",
        normalization: str = "LayerNorm",
    ):
        super().__init__()
        if normalization == "LayerNorm":
            self.ln = TorchLayerNorm(hidden_size, eps=eps, zero_centered_gamma=False)
        elif normalization == "RMSNorm":
            self.ln = TorchRMSNorm(hidden_size, eps=eps, zero_centered_gamma=False)
        else:
            raise RuntimeError("Unsupported normalization")
        if "glu" in activation:
            fc1_output_features = 2 * ffn_hidden_size
            self.gelu = TorchGLU(activation)
        else:
            fc1_output_features = ffn_hidden_size
            self.gelu = _supported_act[activation]

        self.fc1 = nn.Linear(hidden_size, fc1_output_features)
        self.fc2 = nn.Linear(ffn_hidden_size, hidden_size)

    def forward(self, x):
        return self.fc2(self.gelu(self.fc1(self.ln(x))))


class TorchGPT(nn.Module):
    def __init__(
        self, hidden_size: int, eps: float, num_attention_heads: int, parallel_attention_mlp: bool
    ):
        super().__init__()
        self.ln = nn.LayerNorm(hidden_size, eps=eps)
        self.causal_attn = TorchMHA(hidden_size, num_attention_heads)
        self.ln_mlp = TorchLayerNormMLP(hidden_size, 4 * hidden_size, eps)
        self.parallel_attention_mlp = parallel_attention_mlp

    def forward(
        self,
        x: torch.Tensor,
        attention_mask: Optional[torch.Tensor] = None,
    ) -> torch.Tensor:
        a = self.ln(x)
        b = self.causal_attn(a, attention_mask)
        if self.parallel_attention_mlp:
            n = self.ln_mlp(x)
            x = x + nn.functional.dropout(b + n, p=0.1, training=self.training)
        else:
            x = x + nn.functional.dropout(b, p=0.1, training=self.training)
            n = self.ln_mlp(x)
            x = x + nn.functional.dropout(n, p=0.1, training=self.training)
        return x


def _test_e2e_selective_recompute(bs, dtype, config, fp8, fp8_model_params=False, recompute=False):
    reset_rng_states()
    FP8GlobalStateManager.reset()

    sigma = 0.023
    init_method = init_method_normal(sigma)
    output_layer_init_method = scaled_init_method_normal(sigma, config.num_layers)

    with fp8_model_init(enabled=fp8 and fp8_model_params):
        block = TransformerLayer(
            config.hidden_size,
            4 * config.hidden_size,
            config.num_attention_heads,
            layernorm_epsilon=config.eps,
            init_method=init_method,
            output_layer_init_method=output_layer_init_method,
            hidden_dropout=0.1,
            attention_dropout=0.1,
            kv_channels=config.embed,
            apply_residual_connection_post_layernorm=False,
            output_layernorm=False,
            params_dtype=dtype,
            fuse_qkv_params=True,
            device="cuda",
        )

    te_inp_hidden_states = torch.randn(
        (config.seq_len, bs, config.hidden_size),
        dtype=dtype,
        device="cuda",
        requires_grad=True,
    )
    te_inp_hidden_states.retain_grad()
    te_inp_attn_mask = get_causal_attn_mask(config.seq_len)

    with fp8_autocast(enabled=fp8):
        te_out = block(
            te_inp_hidden_states,
            attention_mask=te_inp_attn_mask,
            checkpoint_core_attention=recompute,
        )
    loss = te_out.sum()
    loss.backward()
    torch.cuda.synchronize()

    outputs = [te_out, te_inp_hidden_states.grad]
    for p in block.parameters():
        if p.requires_grad:
            outputs.append(p.grad)
    return outputs


@pytest.mark.parametrize("dtype", param_types)
@pytest.mark.parametrize("bs", batch_sizes)
@pytest.mark.parametrize("model", model_configs.keys())
@pytest.mark.parametrize("fp8", all_boolean)
@pytest.mark.parametrize("fp8_model_params", all_boolean)
def test_gpt_selective_activation_recompute(dtype, bs, model, fp8, fp8_model_params):
    if fp8 and not fp8_available:
        pytest.skip(reason_for_no_fp8)

    config = model_configs[model]

    outputs = _test_e2e_selective_recompute(
        bs, dtype, config, fp8, fp8_model_params, recompute=False
    )
    outputs_recompute = _test_e2e_selective_recompute(
        bs, dtype, config, fp8, fp8_model_params, recompute=True
    )

    # Check that results match
    tols = dtype_tols(dtype)
    if dtype in (torch.float16, torch.bfloat16):
        tols["atol"] = 1e-4
    if fp8 or fp8_model_params:
        tols.update(dict(rtol=0.125, atol=0.0675))
    for i, (ref, test) in enumerate(zip(outputs, outputs_recompute)):
        torch.testing.assert_close(
            test,
            ref,
            msg=f"Mismatch in tensor {i}",
            **tols,
        )


def _test_e2e_full_recompute(
    bs, dtype, config, fp8, fp8_model_params=False, recompute=False, use_reentrant=True
):
    reset_rng_states()
    FP8GlobalStateManager.reset()

    sigma = 0.023
    init_method = init_method_normal(sigma)
    output_layer_init_method = scaled_init_method_normal(sigma, config.num_layers)

    with fp8_model_init(enabled=fp8 and fp8_model_params):
        block = TransformerLayer(
            config.hidden_size,
            4 * config.hidden_size,
            config.num_attention_heads,
            layernorm_epsilon=config.eps,
            init_method=init_method,
            output_layer_init_method=output_layer_init_method,
            hidden_dropout=0.1,
            attention_dropout=0.1,
            kv_channels=config.embed,
            apply_residual_connection_post_layernorm=False,
            output_layernorm=False,
            params_dtype=dtype,
            fuse_qkv_params=True,
            device="cuda",
        )

    te_inp_hidden_states = torch.randn(
        (config.seq_len, bs, config.hidden_size),
        dtype=dtype,
        device="cuda",
        requires_grad=use_reentrant,
    )
    if use_reentrant:
        te_inp_hidden_states.retain_grad()
    te_inp_attn_mask = get_causal_attn_mask(config.seq_len)

    with fp8_autocast(enabled=fp8):
        if recompute:
            te_out = te_checkpoint(
                block,
                te_inp_hidden_states,
                attention_mask=te_inp_attn_mask,
                checkpoint_core_attention=False,
                distribute_saved_activations=False,
                tp_group=None,
                use_reentrant=use_reentrant,
            )
        else:
            te_out = block(
                te_inp_hidden_states,
                attention_mask=te_inp_attn_mask,
                checkpoint_core_attention=False,
            )
    loss = te_out.sum()
    loss.backward()
    torch.cuda.synchronize()

    outputs = [te_out]
    names = ["output"]
    if use_reentrant:
        outputs.append(te_inp_hidden_states.grad)
        names.append("input")
    for name, p in block.named_parameters():
        if p.requires_grad:
            outputs.append(p.grad)
            names.append(name)

    return outputs, names


@pytest.mark.parametrize("dtype", param_types)
@pytest.mark.parametrize("bs", batch_sizes)
@pytest.mark.parametrize("model", model_configs.keys())
@pytest.mark.parametrize("fp8", all_boolean)
@pytest.mark.parametrize("fp8_model_params", all_boolean)
@pytest.mark.parametrize("use_reentrant", all_boolean)
def test_gpt_full_activation_recompute(dtype, bs, model, fp8, fp8_model_params, use_reentrant):
    if fp8 and not fp8_available:
        pytest.skip(reason_for_no_fp8)

    config = model_configs[model]

    if not use_reentrant:
        # Non-reentrant checkpoint becomes non-deterministic with bias+GELU fusion
        os.environ["NVTE_BIAS_GELU_NVFUSION"] = "0"

    outputs, names = _test_e2e_full_recompute(
        bs, dtype, config, fp8, fp8_model_params, recompute=False, use_reentrant=use_reentrant
    )
    outputs_recompute, _ = _test_e2e_full_recompute(
        bs, dtype, config, fp8, fp8_model_params, recompute=True, use_reentrant=use_reentrant
    )

    if not use_reentrant:
        # Reset bias+GELU fusion flag to avoid contaminating other tests
        del os.environ["NVTE_BIAS_GELU_NVFUSION"]

    # Check that results match
    tols = dtype_tols(dtype)
    if dtype in (torch.float16, torch.bfloat16):
        tols["atol"] = 1e-3
    if fp8 or fp8_model_params:
        tols.update(dict(rtol=0.125, atol=0.0675))
    for i, (ref, test) in enumerate(zip(outputs, outputs_recompute)):
        torch.testing.assert_close(
            test,
            ref,
            msg=f"Mismatch in tensor {i}",
            **tols,
        )


def _test_e2e_checkpointing_get_model(config, dtype):
    sigma = 0.023
    init_method = init_method_normal(sigma)
    output_layer_init_method = scaled_init_method_normal(sigma, config.num_layers)

    return TransformerLayer(
        config.hidden_size,
        4 * config.hidden_size,
        config.num_attention_heads,
        layernorm_epsilon=config.eps,
        init_method=init_method,
        output_layer_init_method=output_layer_init_method,
        hidden_dropout=0.1,
        attention_dropout=0.1,
        kv_channels=config.embed,
        apply_residual_connection_post_layernorm=False,
        output_layernorm=False,
        params_dtype=dtype,
        device="cuda",
    )


def _test_e2e_checkpointing(bs, dtype, config, checkpoint=False, steps=10, path="checkpoint.pt"):
    reset_rng_states()

    te_inp_hidden_states = torch.randn(
        (config.seq_len, bs, config.hidden_size),
        dtype=dtype,
        device="cuda",
        requires_grad=True,
    )
    te_inp_hidden_states.retain_grad()

    block = _test_e2e_checkpointing_get_model(config, dtype)

    for _ in range(steps // 2):
        te_out = block(
            te_inp_hidden_states,
            None,
        )
        loss = te_out.sum()
        loss.backward()

    if checkpoint:
        # This process is necessary so that we can start afresh with
        # a new model while erasing all internal state to ensure that
        # loading from a checkpoint gives bitwise identical results.
        # Since gradients are being accumulated, it is important to
        # restore them post loading the checkpoint.
        torch.save(block.state_dict(), path)

        param_grads = []
        for p in block.parameters():
            if p.requires_grad:
                param_grads.append(p.grad.clone())

        global _cpu_rng_state, _cuda_rng_state
        _cpu_rng_state = torch.get_rng_state()
        _cuda_rng_state = torch.cuda.get_rng_state()

        del block
        block = _test_e2e_checkpointing_get_model(config, dtype)
        block.load_state_dict(torch.load(path))
        reset_rng_states()

        for p in block.parameters():
            if p.requires_grad:
                p.grad = param_grads.pop(0)

        assert not param_grads, "Oops!"

    for _ in range(steps // 2):
        te_out = block(
            te_inp_hidden_states,
            None,
        )
        loss = te_out.sum()
        loss.backward()

    torch.cuda.synchronize()

    if os.path.exists(path):
        os.remove(path)

    outputs = [te_out, te_inp_hidden_states.grad]
    for p in block.parameters():
        if p.requires_grad:
            outputs.append(p.grad)
    return outputs


@pytest.mark.parametrize("dtype", param_types)
@pytest.mark.parametrize("bs", batch_sizes)
@pytest.mark.parametrize("model", model_configs.keys())
def test_gpt_checkpointing(dtype, bs, model):
    config = model_configs[model]
    outputs = _test_e2e_checkpointing(bs, dtype, config, checkpoint=False)
    outputs_checkpoint = _test_e2e_checkpointing(bs, dtype, config, checkpoint=True)

    # Check that results match
    tols = dtype_tols(dtype)
    if dtype in (torch.float16, torch.bfloat16):
        tols.update(dict(rtol=2e-2, atol=2e-3))
    for i, (ref, test) in enumerate(zip(outputs, outputs_checkpoint)):
        torch.testing.assert_close(
            test,
            ref,
            msg=f"Mismatch in tensor {i}",
            **tols,
        )


def _test_e2e_gpt_accuracy(block, bs, dtype, config):
    reset_rng_states()

    inp_hidden_states = torch.randn(
        (config.seq_len, bs, config.hidden_size),
        dtype=dtype,
        device="cuda",
        requires_grad=True,
    )
    inp_hidden_states.retain_grad()
    inp_attn_mask = get_causal_attn_mask(config.seq_len)

    out = block(inp_hidden_states, attention_mask=inp_attn_mask)
    loss = out.sum()
    loss.backward()

    torch.cuda.synchronize()
    outputs = [out, inp_hidden_states.grad]
    for p in block.parameters():
        if p.requires_grad:
            outputs.append(p.grad)
    return outputs


@pytest.mark.parametrize("dtype", param_types)
@pytest.mark.parametrize("bs", batch_sizes)
@pytest.mark.parametrize("model", model_configs.keys())
@pytest.mark.parametrize("parallel_attention_mlp", all_boolean)
def test_gpt_accuracy(dtype, bs, model, parallel_attention_mlp):
    config = model_configs[model]

    te_gpt = TransformerLayer(
        hidden_size=config.hidden_size,
        ffn_hidden_size=4 * config.hidden_size,
        num_attention_heads=config.num_attention_heads,
        layernorm_epsilon=config.eps,
        attention_dropout=0.1,
        hidden_dropout=0.1,
        params_dtype=dtype,
        fuse_qkv_params=True,
        qkv_weight_interleaved=False,
        parallel_attention_mlp=parallel_attention_mlp,
        device="cuda",
    ).eval()

    torch_gpt = (
        TorchGPT(
            config.hidden_size,
            config.eps,
            config.num_attention_heads,
            parallel_attention_mlp=parallel_attention_mlp,
        )
        .to(dtype=dtype)
        .cuda()
        .eval()
    )

    # Share params
    with torch.no_grad():
        torch_gpt.ln.weight = Parameter(
            te_gpt.self_attention.layernorm_qkv.layer_norm_weight.clone()
        )
        torch_gpt.ln.bias = Parameter(te_gpt.self_attention.layernorm_qkv.layer_norm_bias.clone())
        torch_gpt.causal_attn.mhsa.in_proj_weight = Parameter(
            te_gpt.self_attention.layernorm_qkv.weight.clone()
        )
        torch_gpt.causal_attn.mhsa.in_proj_bias = Parameter(
            te_gpt.self_attention.layernorm_qkv.bias.clone()
        )
        torch_gpt.causal_attn.mhsa.out_proj.weight = Parameter(
            te_gpt.self_attention.proj.weight.clone()
        )
        torch_gpt.causal_attn.mhsa.out_proj.bias = Parameter(
            te_gpt.self_attention.proj.bias.clone()
        )
        torch_gpt.ln_mlp.ln.weight = Parameter(te_gpt.layernorm_mlp.layer_norm_weight.clone())
        torch_gpt.ln_mlp.ln.bias = Parameter(te_gpt.layernorm_mlp.layer_norm_bias.clone())
        torch_gpt.ln_mlp.fc1.weight = Parameter(te_gpt.layernorm_mlp.fc1_weight.clone())
        torch_gpt.ln_mlp.fc1.bias = Parameter(te_gpt.layernorm_mlp.fc1_bias.clone())
        torch_gpt.ln_mlp.fc2.weight = Parameter(te_gpt.layernorm_mlp.fc2_weight.clone())
        torch_gpt.ln_mlp.fc2.bias = Parameter(te_gpt.layernorm_mlp.fc2_bias.clone())

    te_outputs = _test_e2e_gpt_accuracy(te_gpt, bs, dtype, config)
    torch_outputs = _test_e2e_gpt_accuracy(torch_gpt, bs, dtype, config)

    # Check output.
    if dtype == torch.float32:
        assert_allclose(te_outputs[0], torch_outputs[0], 5e-3)
    else:
        assert_allclose(te_outputs[0], torch_outputs[0], 5e-2)


def _test_mha_accuracy(block, bs, dtype, config, mask_type, te=True):
    reset_rng_states()

    inp_hidden_states = torch.randn(
        (config.seq_len, bs, config.hidden_size),
        dtype=dtype,
        device="cuda",
        requires_grad=True,
    )
    inp_hidden_states.retain_grad()
    inp_attn_mask = get_causal_attn_mask(config.seq_len) if mask_type == "causal" else None

    forward_kwargs = {}
    if te:
        forward_kwargs["attn_mask_type"] = mask_type
    forward_kwargs["attention_mask"] = inp_attn_mask

    out = block(inp_hidden_states, **forward_kwargs)
    loss = out.sum()
    loss.backward()

    torch.cuda.synchronize()
    outputs = [out, inp_hidden_states.grad]
    for p in block.parameters():
        if p.requires_grad:
            outputs.append(p.grad)
    return outputs


@pytest.mark.parametrize("dtype", param_types)
@pytest.mark.parametrize("bs", batch_sizes)
@pytest.mark.parametrize("model", model_configs.keys())
@pytest.mark.parametrize("mask_type", mask_types)
def test_mha_accuracy(dtype, bs, model, mask_type):
    config = model_configs[model]

    te_mha = MultiheadAttention(
        config.hidden_size,
        config.num_attention_heads,
        fuse_qkv_params=True,
        params_dtype=dtype,
        qkv_weight_interleaved=False,
        input_layernorm=False,
        device="cuda",
    ).eval()

    torch_mha = (
        TorchMHA(
            config.hidden_size,
            config.num_attention_heads,
        )
        .to(dtype=dtype)
        .cuda()
        .eval()
    )

    # Share params
    with torch.no_grad():
        torch_mha.mhsa.in_proj_weight = Parameter(te_mha.qkv.weight.clone())
        torch_mha.mhsa.in_proj_bias = Parameter(te_mha.qkv.bias.clone())
        torch_mha.mhsa.out_proj.weight = Parameter(te_mha.proj.weight.clone())
        torch_mha.mhsa.out_proj.bias = Parameter(te_mha.proj.bias.clone())

    te_outputs = _test_mha_accuracy(te_mha, bs, dtype, config, mask_type, te=True)
    torch_outputs = _test_mha_accuracy(torch_mha, bs, dtype, config, mask_type, te=False)

    # Check output.
    if dtype == torch.float32:
        assert_allclose(te_outputs[0], torch_outputs[0], 5e-3)
    else:
        assert_allclose(te_outputs[0], torch_outputs[0], 5e-2)


def _test_granular_accuracy(block, bs, dtype, config):
    reset_rng_states()

    inp_hidden_states = torch.randn(
        (config.seq_len, bs, config.hidden_size),
        dtype=dtype,
        device="cuda",
        requires_grad=True,
    )
    inp_hidden_states.retain_grad()

    out = block(inp_hidden_states)
    loss = out.sum()
    loss.backward()

    torch.cuda.synchronize()
    outputs = [out, inp_hidden_states.grad]
    for p in block.parameters():
        if p.requires_grad:
            outputs.append(p.grad)
    return outputs


def _test_dpa_accuracy(block, bs, dtype, config):
    reset_rng_states()

    mask = torch.triu(
        torch.ones(config.seq_len, config.seq_len, dtype=torch.bool, device="cuda"), diagonal=1
    )
    query, key, value = [
        torch.randn(
            (config.seq_len, bs, config.num_attention_heads, config.embed),
            dtype=dtype,
            device="cuda",
            requires_grad=True,
        )
        for _ in range(3)
    ]

    query.retain_grad()
    key.retain_grad()
    value.retain_grad()

    out = block(query, key, value, attention_mask=mask)
    loss = out.sum()
    loss.backward()

    torch.cuda.synchronize()

    return [out, query.grad, key.grad, value.grad]


@pytest.mark.parametrize("dtype", param_types)
@pytest.mark.parametrize("bs", batch_sizes)
@pytest.mark.parametrize("model", model_configs.keys())
def test_dpa_accuracy(dtype, bs, model):
    config = model_configs[model]

    te_dpa = (
        DotProductAttention(
            config.num_attention_heads,
            config.embed,
            attention_dropout=0.0,  # disable dropout, FU uses rng differently
        )
        .to(dtype=dtype)
        .cuda()
    )

    torch_dpa = (
        TorchDotProductAttention(
            config.embed,
            0.0,  # dropout
        )
        .to(dtype=dtype)
        .cuda()
    )

    te_outputs = _test_dpa_accuracy(te_dpa, bs, dtype, config)
    torch_outputs = _test_dpa_accuracy(torch_dpa, bs, dtype, config)

    # Check output.
    if dtype == torch.float32:
        assert_allclose(te_outputs[0], torch_outputs[0], 5e-3)
    else:
        assert_allclose(te_outputs[0], torch_outputs[0], 5e-2)


@pytest.mark.parametrize("dtype", param_types)
@pytest.mark.parametrize("bs", batch_sizes)
@pytest.mark.parametrize("model", model_configs.keys())
def test_linear_accuracy(dtype, bs, model):
    config = model_configs[model]

    te_linear = Linear(
        config.hidden_size,
        4 * config.hidden_size,
        bias=True,
        params_dtype=dtype,
        device="cuda",
    ).eval()

    torch_linear = torch.nn.Linear(
        config.hidden_size,
        4 * config.hidden_size,
        bias=True,
        device="cuda",
        dtype=dtype,
    ).eval()

    # Share params
    with torch.no_grad():
        torch_linear.weight = Parameter(te_linear.weight.clone())
        torch_linear.bias = Parameter(te_linear.bias.clone())

    te_outputs = _test_granular_accuracy(te_linear, bs, dtype, config)
    torch_outputs = _test_granular_accuracy(torch_linear, bs, dtype, config)

    # Check output.
    if dtype == torch.float32:
        assert_allclose(te_outputs[0], torch_outputs[0], 5e-3)
    else:
        assert_allclose(te_outputs[0], torch_outputs[0], 5e-2)


@pytest.mark.parametrize("dtype", param_types)
@pytest.mark.parametrize("bs", batch_sizes)
@pytest.mark.parametrize("model", model_configs.keys())
@pytest.mark.parametrize("eps", [1e-1, 1e-3, 1e-5, 1e-7])
@pytest.mark.parametrize("zero_centered_gamma", all_boolean)
def test_rmsnorm_accuracy(dtype, bs, model, eps, zero_centered_gamma):
    config = model_configs[model]

    te_rmsnorm = RMSNorm(
        config.hidden_size,
        eps=eps,
        params_dtype=dtype,
        zero_centered_gamma=zero_centered_gamma,
        device="cuda",
    ).eval()

    torch_rmsnorm = (
        TorchRMSNorm(config.hidden_size, eps=eps, zero_centered_gamma=zero_centered_gamma)
        .to(dtype=dtype)
        .cuda()
        .eval()
    )

    # Share params
    with torch.no_grad():
        torch_rmsnorm.weight = Parameter(te_rmsnorm.weight.clone())

    te_outputs = _test_granular_accuracy(te_rmsnorm, bs, dtype, config)
    torch_outputs = _test_granular_accuracy(torch_rmsnorm, bs, dtype, config)

    # Check output.
    atol = {
        torch.float32: 1e-7,
        torch.half: 2e-3,
        torch.bfloat16: 2e-2,
    }
    assert_allclose(te_outputs[0], torch_outputs[0], atol[dtype])


@pytest.mark.parametrize("dtype", param_types)
@pytest.mark.parametrize("bs", batch_sizes)
@pytest.mark.parametrize("model", model_configs.keys())
@pytest.mark.parametrize("eps", [1e-1, 1e-3, 1e-5, 1e-7])
@pytest.mark.parametrize("zero_centered_gamma", all_boolean)
def test_layernorm_accuracy(dtype, bs, model, eps, zero_centered_gamma):
    config = model_configs[model]

    te_layernorm = LayerNorm(
        config.hidden_size,
        eps=eps,
        params_dtype=dtype,
        zero_centered_gamma=zero_centered_gamma,
        device="cuda",
    ).eval()

    torch_layernorm = (
        TorchLayerNorm(config.hidden_size, eps=eps, zero_centered_gamma=zero_centered_gamma)
        .to(dtype=dtype)
        .cuda()
        .eval()
    )

    # Share params
    with torch.no_grad():
        torch_layernorm.weight = Parameter(te_layernorm.weight.clone())
        torch_layernorm.bias = Parameter(te_layernorm.bias.clone())

    te_outputs = _test_granular_accuracy(te_layernorm, bs, dtype, config)
    torch_outputs = _test_granular_accuracy(torch_layernorm, bs, dtype, config)

    # Check output.
    atol = {
        torch.float32: 1e-7,
        torch.half: 2e-3,
        torch.bfloat16: 2e-2,
    }
    assert_allclose(te_outputs[0], torch_outputs[0], atol[dtype])


@pytest.mark.parametrize("dtype", param_types)
@pytest.mark.parametrize("bs", batch_sizes)
@pytest.mark.parametrize("model", model_configs.keys())
@pytest.mark.parametrize("normalization", all_normalizations)
@pytest.mark.parametrize("zero_centered_gamma", all_boolean)
def test_layernorm_linear_accuracy(dtype, bs, model, normalization, zero_centered_gamma):
    config = model_configs[model]

    te_ln_linear = LayerNormLinear(
        config.hidden_size,
        4 * config.hidden_size,
        config.eps,
        bias=True,
        normalization=normalization,
        params_dtype=dtype,
        zero_centered_gamma=zero_centered_gamma,
        device="cuda",
    ).eval()

    torch_ln_linear = (
        TorchLayerNormLinear(
            config.hidden_size,
            4 * config.hidden_size,
            config.eps,
            bias=True,
            normalization=normalization,
            zero_centered_gamma=zero_centered_gamma,
        )
        .to(dtype=dtype)
        .cuda()
        .eval()
    )

    # Share params
    with torch.no_grad():
        torch_ln_linear.layernorm.weight = Parameter(te_ln_linear.layer_norm_weight.clone())
        if normalization != "RMSNorm":
            torch_ln_linear.layernorm.bias = Parameter(te_ln_linear.layer_norm_bias.clone())
        torch_ln_linear.linear.weight = Parameter(te_ln_linear.weight.clone())
        torch_ln_linear.linear.bias = Parameter(te_ln_linear.bias.clone())

    te_outputs = _test_granular_accuracy(te_ln_linear, bs, dtype, config)
    torch_outputs = _test_granular_accuracy(torch_ln_linear, bs, dtype, config)

    # Check output.
    atol = {
        torch.float32: 2.5e-4,
        torch.half: 2e-3,
        torch.bfloat16: 2e-2,
    }
    assert_allclose(te_outputs[0], torch_outputs[0], atol[dtype])


@pytest.mark.parametrize("dtype", param_types)
@pytest.mark.parametrize("bs", batch_sizes)
@pytest.mark.parametrize("model", model_configs.keys())
@pytest.mark.parametrize("activation", all_activations)
@pytest.mark.parametrize("normalization", all_normalizations)
def test_layernorm_mlp_accuracy(dtype, bs, model, activation, normalization):
    config = model_configs[model]

    te_ln_mlp = LayerNormMLP(
        config.hidden_size,
        4 * config.hidden_size,
        activation=activation,
        normalization=normalization,
        params_dtype=dtype,
        device="cuda",
    ).eval()

    torch_ln_mlp = (
        TorchLayerNormMLP(
            config.hidden_size,
            4 * config.hidden_size,
            activation=activation,
            normalization=normalization,
        )
        .to(dtype=dtype)
        .cuda()
        .eval()
    )

    # Share params
    with torch.no_grad():
        torch_ln_mlp.ln.weight = Parameter(te_ln_mlp.layer_norm_weight.clone())
        if normalization != "RMSNorm":
            torch_ln_mlp.ln.bias = Parameter(te_ln_mlp.layer_norm_bias.clone())
        torch_ln_mlp.fc1.weight = Parameter(te_ln_mlp.fc1_weight.clone())
        torch_ln_mlp.fc1.bias = Parameter(te_ln_mlp.fc1_bias.clone())
        torch_ln_mlp.fc2.weight = Parameter(te_ln_mlp.fc2_weight.clone())
        torch_ln_mlp.fc2.bias = Parameter(te_ln_mlp.fc2_bias.clone())

    te_outputs = _test_granular_accuracy(te_ln_mlp, bs, dtype, config)
    torch_outputs = _test_granular_accuracy(torch_ln_mlp, bs, dtype, config)

    # Check output.
    if dtype == torch.float32:
        assert_allclose(te_outputs[0], torch_outputs[0], 5e-3)
    else:
        assert_allclose(te_outputs[0], torch_outputs[0], 5e-2)


def _test_grouped_linear_accuracy(block, num_gemms, bs, dtype, config, fp8=False):
    reset_rng_states()
    if fp8:
        FP8GlobalStateManager.reset()

    inp_hidden_states = torch.randn(
        (config.seq_len, bs, config.hidden_size),
        dtype=dtype,
        device="cuda",
        requires_grad=True,
    )
    inp_hidden_states.retain_grad()

    if num_gemms > 1:
        m = config.seq_len // 16
        dist = torch.sort(torch.randint(0, m, (num_gemms - 2,))).values.tolist()
        dist.append(dist[-1])  # Manually add a zero
        m_splits = torch.tensor(dist + [m]) - torch.tensor([0] + dist)
        m_splits = m_splits * 16
        assert m_splits.sum() == config.seq_len and len(m_splits) == num_gemms
    else:
        m_splits = torch.tensor([config.seq_len])

    with fp8_autocast(enabled=fp8):
        if isinstance(block, GroupedLinear):
            m_splits = m_splits * bs
            out = block(inp_hidden_states, m_splits.tolist())
        else:
            out = torch.cat(
                [
                    block[i](inp)
                    for i, inp in enumerate(torch.split(inp_hidden_states, m_splits.tolist()))
                ]
            )
    loss = out.sum()
    loss.backward()

    torch.cuda.synchronize()
    outputs = [out, inp_hidden_states.grad]
    for p in block.parameters():
        if p.requires_grad:
            outputs.append(p.grad)
    return outputs


@pytest.mark.parametrize("dtype", param_types)
@pytest.mark.parametrize("num_gemms", [3, 6])
@pytest.mark.parametrize("bs", batch_sizes)
@pytest.mark.parametrize("model", model_configs.keys())
@pytest.mark.parametrize("fp8", all_boolean)
@pytest.mark.parametrize("fp8_model_params", all_boolean)
def test_grouped_linear_accuracy(
    dtype, num_gemms, bs, model, fp8, fp8_model_params, parallel_mode=None
):
    if fp8 and not fp8_available:
        pytest.skip(reason_for_no_fp8)

    config = model_configs[model]
    if config.seq_len % 16 != 0 and fp8:
        pytest.skip("FP8 requires sequence length to be divisible by 16.")

    with fp8_model_init(enabled=fp8 and fp8_model_params):
        grouped_linear = GroupedLinear(
            num_gemms,
            config.hidden_size,
            4 * config.hidden_size,
            bias=True,
            params_dtype=dtype,
            parallel_mode=parallel_mode,
            device="cuda",
        ).eval()
        sequential_linear = torch.nn.ModuleList(
            [
                Linear(
                    config.hidden_size,
                    4 * config.hidden_size,
                    bias=True,
                    params_dtype=dtype,
                    parallel_mode=parallel_mode,
                    device="cuda",
                ).eval()
                for _ in range(num_gemms)
            ]
        )

    # Share params
    with torch.no_grad():
        for i in range(num_gemms):
            sequential_linear[i].weight = Parameter(getattr(grouped_linear, f"weight{i}").clone())
            sequential_linear[i].bias = Parameter(getattr(grouped_linear, f"bias{i}").clone())

    outputs = _test_grouped_linear_accuracy(grouped_linear, num_gemms, bs, dtype, config, fp8)
    outputs_ref = _test_grouped_linear_accuracy(
        sequential_linear, num_gemms, bs, dtype, config, fp8
    )

    # Shoule be bit-wise match
    for i, (o, o_ref) in enumerate(zip(outputs, outputs_ref)):
        torch.testing.assert_close(o, o_ref, rtol=0, atol=0)


@pytest.mark.parametrize("parallel_mode", ["column", "row"])
def test_grouped_linear_accuracy_parallel_mode(parallel_mode):
    """Split the tests to save CI time"""
    test_grouped_linear_accuracy(
        dtype=torch.float32,
        num_gemms=6,
        bs=2,
        model=list(model_configs.keys())[0],
        fp8=True,
        fp8_model_params=True,
        parallel_mode=parallel_mode,
    )


<<<<<<< HEAD
def test_grouped_linear_accuracy_single_gemm():
    """Split the tests to save CI time"""
    test_grouped_linear_accuracy(
        dtype=torch.float32,
        num_gemms=1,
        bs=2,
        model=list(model_configs.keys())[0],
        fp8=True,
        fp8_model_params=True,
    )
=======
def _test_padding_grouped_linear_accuracy(block, num_gemms, bs, dtype, config, fp8=False):

    def _pad_tensor_for_fp8(hidden_states, tokens_per_expert):
        """Padding tensor shapes to multiples of 16."""
        padded_tokens_per_expert = [
            (num_tokens + 15) // 16 * 16 for num_tokens in tokens_per_expert
        ]
        hidden_states = torch.split(hidden_states, tokens_per_expert)
        padded_hidden_states = []
        for hidden_state, actual_num_tokens, padded_num_tokens in zip(
            hidden_states, tokens_per_expert, padded_tokens_per_expert
        ):
            padded_hidden_states.append(hidden_state)
            if padded_num_tokens > actual_num_tokens:
                pad_tensor = torch.zeros(
                    padded_num_tokens - actual_num_tokens,
                    hidden_state.shape[1],
                    dtype=hidden_state.dtype,
                    device=hidden_state.device,
                )
                padded_hidden_states.append(pad_tensor)
        padded_hidden_states = torch.cat(padded_hidden_states, dim=0)
        return padded_hidden_states, padded_tokens_per_expert

    def _unpad_tensor_for_fp8(padded_hidden_states, actual_tokens_per_expert, tokens_per_expert):
        inputmats = torch.split(
            padded_hidden_states.view(-1, padded_hidden_states.shape[-1]), tokens_per_expert
        )
        hidden_states = torch.cat(
            [
                grad_output_mat[: actual_tokens_per_expert[i]]
                for i, grad_output_mat in enumerate(inputmats)
            ],
            dim=0,
        )

        return hidden_states

    def _generate_random_numbers(n, total_sum):
        if n <= 0:
            return []

        # reset seed
        random.seed(seed)

        breaks = sorted(random.sample(range(1, total_sum), n - 1))
        random_numbers = (
            [breaks[0]]
            + [breaks[i] - breaks[i - 1] for i in range(1, n - 1)]
            + [total_sum - breaks[-1]]
        )

        return random_numbers

    reset_rng_states()
    if fp8:
        FP8GlobalStateManager.reset()

    inp_hidden_states = torch.randn(
        (config.seq_len * bs, config.hidden_size),
        dtype=dtype,
        device="cuda",
        requires_grad=True,
    )
    inp_hidden_states.retain_grad()

    m_splits = _generate_random_numbers(num_gemms, config.seq_len * bs)

    with fp8_autocast(enabled=fp8):
        if isinstance(block, TorchGroupedLinearWithPadding):
            out = block(inp_hidden_states, m_splits)
        else:
            if fp8:
                padded_inp_hidden_states, padding_m_splits = _pad_tensor_for_fp8(
                    inp_hidden_states, m_splits
                )
                padded_inp_hidden_states = block(padded_inp_hidden_states, padding_m_splits)
                out = _unpad_tensor_for_fp8(padded_inp_hidden_states, m_splits, padding_m_splits)
            else:
                out = block(inp_hidden_states, m_splits)

    loss = out.sum()
    loss.backward()

    torch.cuda.synchronize()
    outputs = [out, inp_hidden_states.grad]
    for p in block.parameters():
        if p.requires_grad:
            outputs.append(p.grad)
    return outputs


@pytest.mark.parametrize("dtype", param_types)
@pytest.mark.parametrize("num_gemms", [3, 6])
@pytest.mark.parametrize("bs", batch_sizes)
@pytest.mark.parametrize("model", model_configs.keys())
@pytest.mark.parametrize("fp8", [True])
@pytest.mark.parametrize("fp8_model_params", all_boolean)
def test_padding_grouped_linear_accuracy(
    dtype, num_gemms, bs, model, fp8, fp8_model_params, parallel_mode=None
):
    if fp8 and not fp8_available:
        pytest.skip(reason_for_no_fp8)

    config = model_configs[model]
    if config.seq_len % 16 != 0 and fp8:
        pytest.skip("FP8 requires sequence length to be divisible by 16.")

    with fp8_model_init(enabled=fp8 and fp8_model_params):
        grouped_linear = TorchGroupedLinearWithPadding(
            num_gemms,
            config.hidden_size,
            4 * config.hidden_size,
            bias=False,
            params_dtype=dtype,
            parallel_mode=parallel_mode,
            fp8=fp8,
        ).eval()

    with fp8_model_init(enabled=fp8 and fp8_model_params):
        ref_grouped_linear = GroupedLinear(
            num_gemms,
            config.hidden_size,
            4 * config.hidden_size,
            bias=False,
            params_dtype=dtype,
            parallel_mode=parallel_mode,
            device="cuda",
        ).eval()

    # Share params
    with torch.no_grad():
        inner_grouped_linear = grouped_linear.linear_fn
        for i in range(num_gemms):
            setattr(
                ref_grouped_linear,
                f"weight{i}",
                Parameter(getattr(inner_grouped_linear, f"weight{i}").clone()),
            )

    outputs = _test_padding_grouped_linear_accuracy(
        grouped_linear, num_gemms, bs, dtype, config, fp8
    )
    outputs_ref = _test_padding_grouped_linear_accuracy(
        ref_grouped_linear, num_gemms, bs, dtype, config, fp8
    )

    # Shoule be bit-wise match
    for i, (o, o_ref) in enumerate(zip(outputs, outputs_ref)):
        torch.testing.assert_close(o, o_ref, rtol=0, atol=0)
>>>>>>> bdea56fc


def _test_gpt_e2e_cuda_graph(block, bs, dtype, config, graph):
    reset_rng_states()

    # Initialize loss function and optimizer.
    loss_fn = torch.nn.MSELoss()
    optimizer = torch.optim.SGD(block.parameters(), lr=0.1)

    # Placeholders used for graph capture.
    static_input = torch.randn(
        config.seq_len, bs, config.hidden_size, device="cuda", dtype=dtype, requires_grad=True
    )
    static_target = torch.randn(config.seq_len, bs, config.hidden_size, device="cuda", dtype=dtype)

    real_input = torch.rand_like(static_input)
    real_target = torch.rand_like(static_target)

    # Basic training loop.
    def train_step():
        optimizer.zero_grad(set_to_none=False)
        out = block(static_input)
        loss = loss_fn(out, static_target)
        loss.backward()
        optimizer.step()
        return out

    # Warmup steps in a separate stream.
    s = torch.cuda.Stream()
    s.wait_stream(torch.cuda.current_stream())
    with torch.cuda.stream(s):
        for _ in range(3):
            train_step()
    torch.cuda.current_stream().wait_stream(s)

    # Capture graph.
    g = None
    static_output = None
    if graph:
        g = torch.cuda.CUDAGraph()
        with torch.cuda.graph(g):
            static_output = train_step()

    # Run with new data.
    with torch.no_grad():
        static_input.copy_(real_input)
        static_target.copy_(real_target)
    if graph:
        g.replay()
    else:
        static_output = train_step()

    grads = [static_input.grad]
    for p in block.parameters():
        if p.requires_grad:
            grads.append(p.grad)

    with torch.no_grad():
        output = static_output.clone()
    return output, grads


@pytest.mark.parametrize("dtype", param_types)
@pytest.mark.parametrize("bs", batch_sizes)
@pytest.mark.parametrize("model", model_configs.keys())
def test_gpt_cuda_graph(dtype, bs, model):
    config = model_configs[model]

    sigma = 0.023
    init_method = init_method_normal(sigma)
    output_layer_init_method = scaled_init_method_normal(sigma, config.num_layers)

    block = TransformerLayer(
        config.hidden_size,
        4 * config.hidden_size,
        config.num_attention_heads,
        layernorm_epsilon=config.eps,
        init_method=init_method,
        output_layer_init_method=output_layer_init_method,
        hidden_dropout=0.1,
        attention_dropout=0.1,
        kv_channels=config.embed,
        params_dtype=dtype,
        apply_residual_connection_post_layernorm=False,
        output_layernorm=False,
        device="cuda",
    )
    graphed_block = copy.deepcopy(block)

    out, grads = _test_gpt_e2e_cuda_graph(block, bs, dtype, config, False)
    graphed_out, graphed_grads = _test_gpt_e2e_cuda_graph(graphed_block, bs, dtype, config, True)
    params = list(block.parameters())
    graphed_params = list(graphed_block.parameters())

    # Check that results match
    assert_allclose(out, graphed_out, 1e-3)
    assert_allclose(params, graphed_params, 1e-3)
    assert_allclose(grads, graphed_grads, 1e-3)


def _test_gpt_fp8_parameters(bs, dtype, config, fp8_model_params):
    reset_rng_states()
    FP8GlobalStateManager.reset()

    sigma = 0.023
    init_method = init_method_normal(sigma)
    output_layer_init_method = scaled_init_method_normal(sigma, config.num_layers)

    with fp8_model_init(enabled=fp8_model_params):
        block = TransformerLayer(
            config.hidden_size,
            4 * config.hidden_size,
            config.num_attention_heads,
            layernorm_epsilon=config.eps,
            init_method=init_method,
            output_layer_init_method=output_layer_init_method,
            hidden_dropout=0.1,
            attention_dropout=0.1,
            kv_channels=config.embed,
            apply_residual_connection_post_layernorm=False,
            output_layernorm=False,
            params_dtype=dtype,
            fuse_qkv_params=True,
            device="cuda",
        )

    te_inp_hidden_states = torch.randn(
        (config.seq_len, bs, config.hidden_size),
        dtype=dtype,
        device="cuda",
        requires_grad=True,
    )
    te_inp_hidden_states.retain_grad()
    te_inp_attn_mask = get_causal_attn_mask(config.seq_len)

    with fp8_autocast(enabled=True):
        te_out = block(te_inp_hidden_states, attention_mask=te_inp_attn_mask)
    loss = te_out.sum()
    loss.backward()
    torch.cuda.synchronize()

    outputs = [te_out, te_inp_hidden_states.grad]
    for p in block.parameters():
        if p.requires_grad:
            outputs.append(p.grad)
    return outputs


@pytest.mark.parametrize("dtype", param_types)
@pytest.mark.parametrize("bs", batch_sizes)
@pytest.mark.parametrize("model", model_configs.keys())
def test_gpt_fp8_parameters(dtype, bs, model):
    if not fp8_available:
        pytest.skip(reason_for_no_fp8)

    config = model_configs[model]

    outputs = _test_gpt_fp8_parameters(bs, dtype, config, False)
    outputs_fp8_params = _test_gpt_fp8_parameters(bs, dtype, config, True)

    # Check that results match
    tols = dict(rtol=0.125, atol=0.0675)
    for i, (ref, test) in enumerate(zip(outputs, outputs_fp8_params)):
        torch.testing.assert_close(
            test,
            ref,
            msg=f"Mismatch in tensor {i}",
            rtol=0.125,
            atol=0.0675,
        )


@pytest.mark.parametrize("dtype", param_types)
@pytest.mark.parametrize("bs", batch_sizes)
@pytest.mark.parametrize("model", model_configs.keys())
def test_transformer_layer_hidden_states_format(dtype, bs, model):
    config = model_configs[model]

    sigma = 0.023
    init_method = init_method_normal(sigma)
    output_layer_init_method = scaled_init_method_normal(sigma, config.num_layers)

    # Set `torch.manual_seed` to make sure the weights are identical to the
    # other layer. Set `*dropout` values to 0 to make sure the forward pass
    # is identical to the other layer.
    torch.manual_seed(0)
    block_sbhd = TransformerLayer(
        config.hidden_size,
        4 * config.hidden_size,
        config.num_attention_heads,
        layernorm_epsilon=config.eps,
        init_method=init_method,
        output_layer_init_method=output_layer_init_method,
        hidden_dropout=0,
        attention_dropout=0,
        kv_channels=config.embed,
        params_dtype=dtype,
        apply_residual_connection_post_layernorm=False,
        output_layernorm=False,
        device="cuda",
        attn_input_format="sbhd",
    )

    # Set `torch.manual_seed` to make sure the weights are identical to the
    # other layer. Set `*dropout` values to 0 to make sure the forward pass
    # is identical to the other layer.
    torch.manual_seed(0)
    block_bshd = TransformerLayer(
        config.hidden_size,
        4 * config.hidden_size,
        config.num_attention_heads,
        layernorm_epsilon=config.eps,
        init_method=init_method,
        output_layer_init_method=output_layer_init_method,
        hidden_dropout=0,
        attention_dropout=0,
        kv_channels=config.embed,
        params_dtype=dtype,
        apply_residual_connection_post_layernorm=False,
        output_layernorm=False,
        device="cuda",
        attn_input_format="bshd",
    )

    torch.manual_seed(0)
    block_thd = TransformerLayer(
        config.hidden_size,
        4 * config.hidden_size,
        config.num_attention_heads,
        layernorm_epsilon=config.eps,
        init_method=init_method,
        output_layer_init_method=output_layer_init_method,
        hidden_dropout=0,
        attention_dropout=0,
        kv_channels=config.embed,
        params_dtype=dtype,
        apply_residual_connection_post_layernorm=False,
        output_layernorm=False,
        device="cuda",
        attn_input_format="thd",
        self_attn_mask_type="padding_causal",
    )

    for (n1, p1), (n2, p2), (n3, p3) in zip(
        block_bshd.named_parameters(), block_sbhd.named_parameters(), block_thd.named_parameters()
    ):
        assert torch.all(torch.eq(p1, p2) & torch.eq(p1, p3)), f"{n1}, {n2} and {n3} not identical"

    x_sbhd = torch.randn(
        (config.seq_len, bs, config.hidden_size),
        dtype=dtype,
        device="cuda",
        requires_grad=True,
    )

    x_bshd = x_sbhd.transpose(0, 1).contiguous()
    x_thd = x_bshd.reshape(bs * config.seq_len, config.hidden_size).contiguous()
    x_thd_cumsum = torch.arange(bs + 1, device="cuda", dtype=torch.int32) * config.seq_len

    # To make sure forward is also identical (just in case some module decides
    # to act fancy)
    torch.manual_seed(0)
    y_sbhd = block_sbhd(x_sbhd)

    # To make sure forward is also identical (just in case some module decides
    # to act fancy)
    torch.manual_seed(0)
    y_bshd = block_bshd(x_bshd)

    # Check that results match
    torch.testing.assert_close(
        y_bshd,
        y_sbhd.transpose(0, 1).contiguous(),
    )

    # THD is not supported in float32 and on GPUs older than Ampere, skip the test here
    if dtype != torch.float32 and sm_80plus:
        # To make sure forward is also identical (just in case some module decides
        # to act fancy)
        torch.manual_seed(0)
        y_thd = block_thd(
            x_thd,
            cu_seqlens_q=x_thd_cumsum,
            cu_seqlens_kv=x_thd_cumsum,
            max_seqlen_q=config.seq_len,
            max_seqlen_kv=config.seq_len,
        )

        torch.testing.assert_close(
            y_bshd,
            y_thd.reshape(bs, config.seq_len, config.hidden_size).contiguous(),
        )


@pytest.mark.parametrize("dtype", param_types)
@pytest.mark.parametrize("bs", batch_sizes)
@pytest.mark.parametrize("model_key", model_configs_inference.keys())
@pytest.mark.parametrize("use_RoPE", all_boolean)
@pytest.mark.parametrize("input_format", input_formats_inference)
@pytest.mark.parametrize("module", module_inference)
@pytest.mark.parametrize("backend", backends_inference)
def test_kv_cache_accuracy(dtype, bs, model_key, use_RoPE, input_format, module, backend):
    os.environ["NVTE_FLASH_ATTN"] = "0"
    os.environ["NVTE_FUSED_ATTN"] = "0"

    if backend == "FlashAttention":
        os.environ["NVTE_FLASH_ATTN"] = "1"
    elif backend == "FusedAttention":
        os.environ["NVTE_FUSED_ATTN"] = "1"

    config = model_configs_inference[model_key]

    S = config.seq_len
    B = bs
    H = config.num_attention_heads
    D = config.hidden_size
    head_size = config.embed
    layer_number = 1

    # Limits the max size of KV-cache
    B_max = B
    S_max = S + 2

    if module == "TransformerLayer":
        model = TransformerLayer(
            hidden_size=D,
            ffn_hidden_size=4 * D,
            num_attention_heads=H,
            attn_input_format=input_format,
            self_attn_mask_type="causal",
            enc_dec_attn_mask_type="causal",
            layer_number=layer_number,
            attention_dropout=0.0,
            params_dtype=dtype,
            device="cuda",
        ).eval()
    else:
        model = (
            MultiheadAttention(
                hidden_size=D,
                num_attention_heads=H,
                qkv_format=input_format,
                layer_number=layer_number,
                attention_dropout=0.0,
                attn_mask_type="causal",
                params_dtype=dtype,
            )
            .cuda()
            .eval()
        )

    inference_params = InferenceParams(max_batch_size=B_max, max_sequence_length=S_max)
    rotary_freqs = torch.randn((S_max, 1, 1, head_size), dtype=torch.float, device="cuda")

    input = torch.randn((S, B, D), dtype=dtype, device="cuda")
    if input_format == "bshd":
        input = input.transpose(0, 1).contiguous()

    incremental_output = torch.zeros_like(input)

    # Generate output for the entire sequence
    full_output = model(hidden_states=input, rotary_pos_emb=rotary_freqs if use_RoPE else None)

    # Incrementaly generate outputs using KV-cache
    for i in range(S):
        if input_format == "sbhd":
            incremental_input = input[i].view(1, B, D)
        else:
            incremental_input = input[:, i, :].view(B, 1, D)

        line_output = model(
            hidden_states=incremental_input,
            inference_params=inference_params,
            rotary_pos_emb=rotary_freqs if use_RoPE else None,
        )

        inference_params.sequence_len_offset += 1

        if input_format == "sbhd":
            incremental_output[i] = line_output.view(B, D)
        else:
            incremental_output[:, i, :] = line_output.view(B, D)

    if module == "TransformerLayer":
        atol = {
            torch.float32: 5e-3,
            torch.half: 5e-3,
            torch.bfloat16: 5e-2,
        }
    else:
        atol = {
            torch.float32: 1e-3,
            torch.half: 1e-3,
            torch.bfloat16: 1e-2,
        }

    # Check if the fully generated output matches the one generated incrementally
    assert_allclose(full_output, incremental_output, atol[dtype])


@pytest.mark.parametrize(
    "shape",
    [
        (1, 127, 128, 512),
        (8, 15, 128, 512),
        (8, 1027, 128, 512),
        (16, 10027, 128, 512),
    ],
)
@pytest.mark.parametrize("dtype", param_types)
@pytest.mark.parametrize("layout", ["TN", "NN", "NT"])
@pytest.mark.parametrize("accumulate", [False, True])
def test_grouped_gemm(shape, dtype, layout, accumulate):
    torch.manual_seed(0)
    z, m, k, n = shape

    dist = torch.sort(torch.randint(0, m, (z - 1,))).values.tolist()
    m_splits = torch.tensor(dist + [m]) - torch.tensor([0] + dist)
    assert m_splits.sum() == m and len(m_splits) == z
    m_splits = m_splits.tolist()

    if layout == "TN":
        A = [torch.randn(n, k, dtype=dtype, device="cuda") for _ in range(z)]  # weight
        B = torch.split(torch.randn(m, k, dtype=dtype, device="cuda"), m_splits)  # input
        out = torch.split(torch.randn(m, n, dtype=dtype, device="cuda"), m_splits)  # output
        grad = False
    elif layout == "NN":
        A = [torch.randn(n, k, dtype=dtype, device="cuda") for _ in range(z)]  # weight
        B = torch.split(torch.randn(m, n, dtype=dtype, device="cuda"), m_splits)  # grad_output
        out = torch.split(torch.randn(m, k, dtype=dtype, device="cuda"), m_splits)  # dgrad
        grad = True
    else:  # layout == "NT"
        A = torch.split(torch.randn(m, k, dtype=dtype, device="cuda"), m_splits)  # input
        B = torch.split(torch.randn(m, n, dtype=dtype, device="cuda"), m_splits)  # grad_output
        out = [torch.randn(n, k, dtype=dtype, device="cuda") for _ in range(z)]  # wgrad
        grad = True

    out_ref = [o.clone() for o in out]
    for i in range(z):
        gemm(
            A[i],
            B[i],
            dtype,
            get_workspace(),
            grad=grad,
            accumulate=accumulate,
            layout=layout,
            out=out_ref[i],
        )

    grouped_gemm(
        A,
        B,
        out,
        dtype,
        get_multi_stream_cublas_workspace(),
        grad=grad,
        accumulate=accumulate,
        layout=layout,
    )

    # should be bit-wise match
    for o, o_ref in zip(out, out_ref):
        torch.testing.assert_close(o, o_ref, rtol=0, atol=0)


@pytest.mark.parametrize(
    "shape",
    [
        (1, 128, 128, 512),
        (8, 1024, 128, 512),
        (16, 4096, 128, 512),
    ],
)
@pytest.mark.parametrize("fp8_dtype", [tex.DType.kFloat8E4M3, tex.DType.kFloat8E5M2])
@pytest.mark.parametrize("accumulate", [False, True])
def test_fp8_grouped_gemm(shape, fp8_dtype, accumulate):
    if not fp8_available:
        pytest.skip(reason_for_no_fp8)

    z, m, k, n = shape
    m_splits = m // z

    dtype = torch.bfloat16
    A = [torch.randn(n, k, dtype=dtype, device="cuda") for _ in range(z)]  # weight
    B = torch.split(torch.randn(m, k, dtype=dtype, device="cuda"), m_splits)  # input
    out = torch.split(torch.randn(m, n, dtype=dtype, device="cuda"), m_splits)  # output
    out_ref = [o.clone() for o in out]

    # fp8 should be robust enough to this fake scale
    scale = 1 + torch.rand(z * 3, dtype=torch.float32, device="cuda")
    scale_inv = 1 / scale
    amax = torch.zeros(1024, z * 3, dtype=torch.float32, device="cuda")

    A_fp8 = [
        torch.ops.tex_ts.cast_to_fp8_ts(
            A[i],
            scale,
            amax,
            scale_inv,
            i,  # fp8 meta tensor index
            tex.DType.kFloat8E4M3,
        )
        for i in range(z)
    ]
    B_fp8 = [
        torch.ops.tex_ts.cast_to_fp8_ts(
            B[i],
            scale,
            amax,
            scale_inv,
            z + i,  # fp8 meta tensor index
            fp8_dtype,
        )
        for i in range(z)
    ]

    fp8_grouped_gemm(
        A_fp8,
        [scale_inv],
        0,  # A_offset
        tex.DType.kFloat8E4M3,
        B_fp8,
        scale_inv,
        z,  # B_offset
        fp8_dtype,
        out,
        dtype,
        get_multi_stream_cublas_workspace(),
        accumulate=accumulate,
    )

    # baseline
    for i in range(z):
        fp8_gemm(
            A_fp8[i],
            scale_inv,
            i,
            tex.DType.kFloat8E4M3,
            B_fp8[i],
            scale_inv,
            z + i,
            fp8_dtype,
            dtype,
            get_workspace(),
            out=out_ref[i],
            accumulate=accumulate,
        )

    # should be bit-wise match
    for o, o_ref in zip(out, out_ref):
        torch.testing.assert_close(o, o_ref, rtol=0, atol=0)


def test_noncontiguous():
    def _create2modules(m, params):
        mod1 = m(*params)
        mod2 = m(*params)
        for p1, p2 in zip(mod1.parameters(), mod2.parameters()):
            p2.data = p1.data.clone()

        return mod1, mod2

    def _run_module(m, inp):
        out = m(inp)
        out.sum().backward()
        ret = [out]
        if inp.grad is not None:
            ret.append(inp.grad)

        for p in m.parameters():
            if p.requires_grad:
                ret.append(p.grad)
        return ret

    a = torch.randn((128, 256), device="cuda", requires_grad=True)
    a = a.T
    assert not a.is_contiguous(), "The test is supposed to test noncontiguous input."

    b = a.contiguous()

    # LayerNorm
    ln1, ln2 = _create2modules(LayerNorm, [128])
    outT = _run_module(ln1, a)
    out = _run_module(ln2, b)

    assert_allclose(out, outT, 1e-7)

    # RMSNorm
    ln1, ln2 = _create2modules(RMSNorm, [128])
    outT = _run_module(ln1, a)
    out = _run_module(ln2, b)

    assert_allclose(out, outT, 1e-7)

    # GEMM
    g1, g2 = _create2modules(Linear, [128, 128])
    outT = _run_module(g1, a)
    out = _run_module(g2, b)

    assert_allclose(out, outT, 1e-7)<|MERGE_RESOLUTION|>--- conflicted
+++ resolved
@@ -1368,7 +1368,6 @@
     )
 
 
-<<<<<<< HEAD
 def test_grouped_linear_accuracy_single_gemm():
     """Split the tests to save CI time"""
     test_grouped_linear_accuracy(
@@ -1379,7 +1378,8 @@
         fp8=True,
         fp8_model_params=True,
     )
-=======
+
+
 def _test_padding_grouped_linear_accuracy(block, num_gemms, bs, dtype, config, fp8=False):
 
     def _pad_tensor_for_fp8(hidden_states, tokens_per_expert):
@@ -1530,7 +1530,6 @@
     # Shoule be bit-wise match
     for i, (o, o_ref) in enumerate(zip(outputs, outputs_ref)):
         torch.testing.assert_close(o, o_ref, rtol=0, atol=0)
->>>>>>> bdea56fc
 
 
 def _test_gpt_e2e_cuda_graph(block, bs, dtype, config, graph):
